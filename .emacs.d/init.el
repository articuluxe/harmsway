--- conflicted
+++ resolved
@@ -3,11 +3,7 @@
 ;; Author: Dan Harms <danielrharms@gmail.com>
 ;; Created: Friday, February 27, 2015
 ;; Version: 1.0
-<<<<<<< HEAD
-;; Modified Time-stamp: <2017-06-02 08:04:53 dharms>
-=======
-;; Modified Time-stamp: <2017-06-08 20:51:33 dharms>
->>>>>>> e71b3d1e
+;; Modified Time-stamp: <2017-06-08 20:53:41 dharms>
 ;; Modified by: Dan Harms
 ;; Keywords:
 
