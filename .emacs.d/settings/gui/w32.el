--- conflicted
+++ resolved
@@ -2,57 +2,6 @@
 ;;
 ;;
 ;(setq frame-title-format "%b")
-<<<<<<< HEAD
-
-;; toggle full-screen
-(defun w32-maximize-frame() "Maximize current frame on windows"
-  (interactive)
-  (w32-send-sys-command 61488))
-(defun w32-minimize-frame() "Restore (un-maximize) current frame on windows"
-  (interactive)
-  (w32-send-sys-command 61728))
-(defun w32-toggle-full-screen() "Toggle full screen" (interactive)
-  (set-frame-parameter nil 'fullscreen
-                       (if (frame-parameter nil 'fullscreen)
-                           nil 'fullscreen))
-  (if (frame-parameter nil 'fullscreen)
-      (w32-maximize-frame)
-    (w32-minimize-frame)))
-(global-set-key [f11] 'w32-toggle-full-screen)
-
-
-(global-unset-key [?\C-x ?\C-z])
-(setq default-fill-column 74) ; this defaults to 70
-                                        ; FONT LOCK CUSTOMIZATION
-                                        ; comments
-(set-face-foreground 'font-lock-comment-face "yellow")
-(set-variable font-lock-comment-face 'font-lock-comment-face)
-                                        ; builtin
-(set-face-foreground 'font-lock-builtin-face "SlateBlue")
-(set-variable font-lock-builtin-face 'font-lock-builtin-face)
-                                        ; constant
-(set-face-foreground 'font-lock-constant-face "chocolate")
-(set-variable font-lock-constant-face 'font-lock-constant-face)
-                                        ; function-name
-(set-face-foreground 'font-lock-function-name-face "maroon")
-(set-variable font-lock-function-name-face 'font-lock-function-name-face)
-                                        ; keyword
-(set-face-foreground 'font-lock-keyword-face "SteelBlue")
-(set-variable font-lock-keyword-face 'font-lock-keyword-face)
-                                        ; string
-(set-face-foreground 'font-lock-string-face "LimeGreen")
-(set-variable font-lock-string-face 'font-lock-string-face)
-                                        ; type
-(set-face-foreground 'font-lock-type-face "peru")
-(set-variable font-lock-type-face 'font-lock-type-face)
-                                        ; variable-name
-(set-face-foreground 'font-lock-variable-name-face "salmon")
-(set-variable font-lock-variable-name-face 'font-lock-variable-name-face)
-                                        ; warning
-(set-face-foreground 'font-lock-warning-face "gold")
-(set-variable font-lock-warning-face 'font-lock-warning-face)
-=======
->>>>>>> 438ed9cb
 
 ;; toggle full-screen
 (defun w32-maximize-frame() "Maximize current frame on windows"
