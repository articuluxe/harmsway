--- conflicted
+++ resolved
@@ -3,11 +3,7 @@
 ;; Author: Dan Harms <danielrharms@gmail.com>
 ;; Created: Friday, February 27, 2015
 ;; Version: 1.0
-<<<<<<< HEAD
-;; Modified Time-stamp: <2017-06-01 05:50:53 dharms>
-=======
-;; Modified Time-stamp: <2017-06-01 13:30:29 dan.harms>
->>>>>>> be48e048
+;; Modified Time-stamp: <2017-06-02 05:56:10 dharms>
 ;; Modified by: Dan Harms
 ;; Keywords:
 
