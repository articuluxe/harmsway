;; -*- Mode: Emacs-Lisp -*-
;; init.el --- Initialization file
;; Copyright (C) 2015  Dan Harms (dharms)
;; Author: Dan Harms <danielrharms@gmail.com>
;; Created: Friday, February 27, 2015
;; Version: 1.0
<<<<<<< HEAD
;; Modified Time-stamp: <2015-03-23 11:37:57 dan.harms>
=======
;; Modified Time-stamp: <2015-03-22 09:46:21 dharms>
>>>>>>> 6d02f667
;; Keywords:

;; This program is free software; you can redistribute it and/or modify
;; it under the terms of the GNU General Public License as published by
;; the Free Software Foundation, either version 3 of the License, or
;; (at your option) any later version.

;; This program is distributed in the hope that it will be useful,
;; but WITHOUT ANY WARRANTY; without even the implied warranty of
;; MERCHANTABILITY or FITNESS FOR A PARTICULAR PURPOSE.  See the
;; GNU General Public License for more details.

;; You should have received a copy of the GNU General Public License
;; along with this program.  If not, see <http://www.gnu.org/licenses/>.

;; Commentary:

;;

;; Code:

;;;;;;;;;;;;;;;;;;;;;;;;;;;;;;;;; load-path ;;;;;;;;;;;;;;;;;;;;;;;;;;;;;;;;;;
(defconst my/user-directory (expand-file-name
                             (if (boundp 'user-emacs-directory)
                                 user-emacs-directory
                               "~/.emacs.d/")))
(defconst my/scratch-directory (concat my/user-directory "etc/"))
(defconst my/plugins-directory (concat my/user-directory "plugins/"))
(add-to-list 'load-path my/plugins-directory)
(add-to-list 'load-path (concat my/user-directory "modes/"))
(add-to-list 'load-path (concat my/user-directory "custom/"))
(defconst my/user-settings
  (concat my/user-directory "settings/user/" user-login-name))
(load my/user-settings)

(set-register ?~ (cons 'file "~/"))
(set-register ?\C-i (cons 'file user-init-file)) ;edit init file
(set-register ?\C-d (cons 'file "~/Documents"))
(set-register ?\C-e (cons 'file "~/Desktop"))
(set-register ?\C-w (cons 'file "~/Downloads"))
(set-register ?\C-s (cons 'file "~/src"))

;;;;;;;;;;;;;;;;;;;;;;;;;;;;;;;;; auto-save ;;;;;;;;;;;;;;;;;;;;;;;;;;;;;;;;;;
(defconst my/autosave-dir (concat my/user-directory "autosaves/"))
(unless (file-directory-p my/autosave-dir)
  (make-directory my/autosave-dir t))
(setq auto-save-file-name-transforms
      `((".*" ,(concat my/autosave-dir "\\1") t)))

;;;;;;;;;;;;;;;;;;;;;;;;;;;;;;;;;; backups ;;;;;;;;;;;;;;;;;;;;;;;;;;;;;;;;;;;
(defconst my/backup-dir
  (concat my/user-directory "backups/" (format-time-string "%Y-%m-%d")))
(unless (file-directory-p my/backup-dir)
  (make-directory my/backup-dir t))
(setq backup-directory-alist `(("." . ,my/backup-dir)))
(setq delete-by-moving-to-trash t)
(setq backup-by-copying t
      version-control t
      delete-old-versions t
      kept-old-versions 0               ;oldest versions to keep
      kept-new-versions 10
      auto-save-timeout 60
      auto-save-interval 0              ;disable autosaves due to input events
      )

;; Suppress GNU startup message
(setq inhibit-startup-message t)
(setq inhibit-default-init t)
(setq line-number-mode t)
(setq column-number-mode t)
(setq use-dialog-box nil)
(setq large-file-warning-threshold nil)
(setq kill-do-not-save-duplicates t)
(file-name-shadow-mode 1)
(setq enable-recursive-minibuffers t)
;;  truncate long lines
(setq-default truncate-lines t)
;; search is case-sensitive by default
(setq-default case-fold-search nil)
;; interactive regexp-search space character stands only for 1 char
(setq-default search-whitespace-regexp nil)
;; default tab width
(setq-default tab-width 4)
;; Show selections
(transient-mark-mode 1)
;; show current function
(which-function-mode t)
;; Insertion while text is selected deletes the selected text
(delete-selection-mode 1)
;; winner mode
(winner-mode 1)
;; append unique parent directory to buffers of same name
(toggle-uniquify-buffer-names)
(setq uniquify-buffer-name-style 'post-forward-angle-brackets)
;; Preserve line position on scroll
(setq scroll-preserve-screen-position t)
;; Ignore case when completing file names
(setq read-file-name-completion-ignore-case nil)
(show-paren-mode t)
(size-indication-mode 1)
;; don't add new-lines to end of buffer on scroll
(setq next-line-add-newlines nil)
;; allow converting regions to upper/lower case
(put 'upcase-region 'disabled nil)
(put 'downcase-region 'disabled nil)
(put 'scroll-left 'disabled nil)
(put 'scroll-right 'disabled nil)
;; disable nuisances
(put 'overwrite-mode 'disabled t)
(fset 'yes-or-no-p 'y-or-n-p)
;; reuse frames
(setq-default display-buffer-reuse-frames t)

;; visual settings
(menu-bar-mode -1)
(setq-default fill-column 78)
;; default colors
(set-foreground-color "white")
(set-background-color "black")
(set-cursor-color "yellow")
(set-mouse-color "white")
(global-font-lock-mode t)
(setq font-lock-maximum-decoration t)
(mouse-avoidance-mode 'cat-and-mouse)
(blink-cursor-mode 1)
(setq blink-cursor-blinks 0)
(setq ring-bell-function (lambda() ()))
(when (display-graphic-p)
  (global-unset-key "\C-z"))

;;;;;;;;;;;;;;;;;;;;;;;;;;;;;;;; key-bindings ;;;;;;;;;;;;;;;;;;;;;;;;;;;;;;;;
(global-unset-key (kbd "<f1>"))
(global-set-key [(next)] 'scroll-up-line)
(global-set-key [(prior)] 'scroll-down-line)
(global-set-key "\C-x\C-r" (lambda()(interactive)(revert-buffer nil t)))
;; TODO: "\M-r" is unbound
(global-set-key "\M-]" 'jump-to-match-paren)
(global-set-key "\C-ca" 'align)
(global-set-key "\C-cr" 'align-repeat-regexp)
(global-set-key [f5] 'toggle-truncate-lines)
(global-set-key "\C-c " 'global-whitespace-mode)
(global-set-key "\C-cf" 'font-lock-fontify-buffer)
(global-set-key "\e\es" 'speedbar)
(global-set-key "\e\eo" 'speedbar-get-focus)
(global-set-key "\C-cv" 'ff-find-other-file)
(global-set-key (kbd "M-#") 'sort-lines)
(global-set-key (kbd "C-#") 'sort-paragraphs)
(global-set-key "\C-xw" 'write-region)

;;;;;;;;;;;;;;;;;;;;;;;;;;;;;;;;;; ibuffer ;;;;;;;;;;;;;;;;;;;;;;;;;;;;;;;;;;;
(require 'ibuffer)
;; Newer "tabulated list mode" in buff-menu.el breaks buffer-menu+ 21.0.
;; We'll shadow the current buff-menu.el with our local emacs-23 version.
(when (version<= "24.2" emacs-version)
  (load "buff-menu.el"))
(require 'buff-menu+)
(global-set-key "\C-x\C-b" 'ibuffer)
(global-set-key "\C-x\S-b" 'electric-buffer-list)
;; human-readable sizes
(define-ibuffer-column size-h
  (:name "Size" :inline t)
  (cond
   ((> (buffer-size) 1048576)
    (format "%7.1fM" (/ (buffer-size) 1048576.0)))
   ((> (buffer-size) 131072)
    (format "%7.0fk" (/ (buffer-size) 1024.0)))
   ((> (buffer-size) 1024)
    (format "%7.1fk" (/ (buffer-size) 1024.0)))
   (t (format "%8d" (buffer-size)))))
(setq ibuffer-formats
      '((mark modified read-only " "
              (name 18 18 :left :elide)
              " "
              (size-h 9 -1 :right)
              " "
              (mode 16 16 :left :elide)
              " "
              filename-and-process)
        (mark modified read-only " "
              (size-h 9 -1 :right)
              " "
              (name 26 -1))
        (mark modified read-only " "
              (size-h 9 -1 :right)
              " "
              (filename-and-process 26 -1))
        ))

;;;;;;;;;;;;;;;;;;;;;;;;;;;;;;;;;;;; tags ;;;;;;;;;;;;;;;;;;;;;;;;;;;;;;;;;;;;
;; select
(require 'etags-select)
(setq tags-revert-without-query t)
(require 'gen-tags)
(global-set-key "\C-ct" 'gen-tags-generate-tags)
(defvar tag-lookup-target-profile nil
  "The working profile in effect when a tag is first looked up.")
(defun my/store-profile ()
  (setq tag-lookup-target-profile (symbol-name profile-current)))
(global-set-key "\M-." (lambda()(interactive)
                         (my/store-profile)
                         (etags-select-find-tag)))
(global-set-key [?\C-\M-.] (lambda()(interactive)
                             (my/store-profile)
                             (etags-select-find-tag-at-point)))

;; table
(require 'etags-table)
;; we store our tags in a specific directory
(setq etags-table-search-up-depth nil)

;;;;;;; FUNCTIONS ;;;;;;;
;; ; man-page lookups
;; (defun openman () "lookup man page" (interactive)
;;    (manual-entry (current-word)))
;; ; convert tabs to spaces
;; (defun untabify-buffer () "untabify current buffer" (interactive)
;;    (save-excursion
;;      (untabify (point-min) (point-max))))
;; ; shell command on region
;; (defun shell-command-on-buffer (cmd) (interactive "sShell command on buffer: ")
;;   (shell-command-on-region (point-min) (point-max) cmd t t
;; ))



(load-library "utils")
(load-library "compiling")
(load-library "coding")

;;;;;;;;;;;;;;;;;;;;;;;;;;;;;;;;;;; modes ;;;;;;;;;;;;;;;;;;;;;;;;;;;;;;;;;;;;
(require 'log-viewer)
(require 'cmake-mode)
(require 'cmake-font-lock)
(add-hook 'cmake-mode-hook 'cmake-font-lock-activate)
;; work around bug in cc-mode in emacs 24.4
;; see debbugs.gnu.org/db/18/18845.html
(eval-when-compile
  (if (and (= emacs-major-version 24) (= emacs-minor-version 4))
      (require 'cl)))
(require 'protobuf-mode)
(require 'dos)
(require 'folio-mode)
(require 'folio-electric)
(require 'pos-tip)
(require 'qt-pro)

;;;;;;;;;;;;;;;;;;;;;;;;;;;;;;;;; copyright ;;;;;;;;;;;;;;;;;;;;;;;;;;;;;;;;;;
(require 'copyright)
;; copyright-update is added to my/before-save-hook below
(setq copyright-query nil)

;;;;;;;;;;;;;;;;;;;;;;;;;;;;;;;;; hide-lines ;;;;;;;;;;;;;;;;;;;;;;;;;;;;;;;;;
(require 'hide-lines)
(global-set-key "\C-c\\" 'hide-lines)

;;;;;;;;;;;;;;;;;;;;;;;;;;;; line-comment-banner ;;;;;;;;;;;;;;;;;;;;;;;;;;;;;
(require 'line-comment-banner)
(global-set-key [?\C-\;] 'line-comment-banner)
(add-hook 'c-mode-common-hook
          (lambda() (make-local-variable 'comment-fill)
            (setq comment-fill "*")))

;;;;;;;;;;;;;;;;;;;;;;;;;;;;;;; list-register ;;;;;;;;;;;;;;;;;;;;;;;;;;;;;;;;
(require 'list-register)
(global-set-key (kbd "\C-xrv") 'list-register)

;;;;;;;;;;;;;;;;;;;;;;;;;;;;;;;;;;; popwin ;;;;;;;;;;;;;;;;;;;;;;;;;;;;;;;;;;;
(require 'popwin)
(popwin-mode 1)
(global-set-key [f1] popwin:keymap)
(setq popwin:special-display-config
      '(
        help-mode
;        (compilation-mode :noselect t)
        (completion-list-mode :noselect t)            ;noselect?
        ("*Ido Completions*" :noselect t)
        (grep-mode :noselect t)
        (occur-mode :noselect t)
        "*Shell Command Output*"
        ("^\\*terminal<[[:digit:]]>\\*" :regexp t)
        ))
;; (push '(" *undo-tree*" :width 0.5 :position right)
;;       popwin:special-display-config)
;; (push '("*undo-tree Diff*" :height 0.5 :position bottom)
;;       popwin:special-display-config)
;; use popwin for term buffers
(require 'popwin-term)
(push '(term-mode :position :top :height 0.25 :stick t)
      popwin:special-display-config)
(define-key popwin:keymap "t" 'popwin-term:term)

;;;;;;;;;;;;;;;;;;;;;;;;;;;;;;;;;;;; ido ;;;;;;;;;;;;;;;;;;;;;;;;;;;;;;;;;;;;;
(require 'ido)
(ido-mode 1)
(setq ido-max-prospects 25)
;; (setq ido-enable-flex-matching t)
;; (setq ido-case-fold t)
(ido-auto-merge-work-directories-length -1) ;disables auto-merge
(add-to-list 'ido-work-directory-list-ignore-regexps tramp-file-name-regexp)
;; ask before reusing an existing buffer
(setq-default ido-default-buffer-method 'maybe-frame)
(setq-default ido-default-file-method 'maybe-frame)
;; sort files by descending modified time
(defun ido-sort-mtime()
  (setq ido-temp-list
        (sort ido-temp-list
              (lambda (a b)
                (time-less-p
                 (sixth (file-attributes (concat ido-current-directory b)))
                 (sixth (file-attributes (concat ido-current-directory a)))))))
  (ido-to-end
   (delq nil (mapcar (lambda (x)
                       (and (char-equal (string-to-char x) ?.) x))
                     ido-temp-list))))
(add-hook 'ido-make-file-list-hook 'ido-sort-mtime)
(add-hook 'ido-make-dir-list-hook 'ido-sort-mtime)
;; also use ido to switch modes
(global-set-key "\e\ex"
                (lambda() (interactive)
                  (call-interactively
                   (intern
                    (ido-completing-read
                     "M-x " (all-completions "" obarray 'commandp))))))

;;;;;;;;;;;;;;;;;;;;;;;;;;;;;;; rich-minority ;;;;;;;;;;;;;;;;;;;;;;;;;;;;;;;;
(require 'rich-minority)
(rich-minority-mode 1)
(setq rm-blacklist '(" AC" " yas" " Undo-Tree" " Abbrev"))

;;;;;;;;;;;;;;;;;;;;;;;;;;;;;; smart-mode-line ;;;;;;;;;;;;;;;;;;;;;;;;;;;;;;;
(add-to-list 'load-path (concat my/plugins-directory "smart-mode-line/"))
(require 'smart-mode-line)
(setq sml/no-confirm-load-theme t)
(sml/setup)

;;;;;;;;;;;;;;;;;;;;;;;;;;;;;;;;; undo-tree ;;;;;;;;;;;;;;;;;;;;;;;;;;;;;;;;;;
(require 'undo-tree)
(global-undo-tree-mode)
;; reset the undo tree history (useful after reverting buffer)
(global-set-key "\C-cu" (lambda()(interactive)(setq buffer-undo-tree nil)))

;;;;;;;;;;;;;;;;;;;;;;;;;;;;;;;;;;; tramp ;;;;;;;;;;;;;;;;;;;;;;;;;;;;;;;;;;;;
(setq tramp-default-method "ssh")
(setq tramp-default-user my/user-name)
(setq explicit-shell-file-name "/bin/bash")
(require 'tramp)
(add-to-list 'tramp-remote-path 'tramp-own-remote-path)
(setq vc-ignore-dir-regexp
      (format "\\(%s\\)\\|\\(%s\\)"
              vc-ignore-dir-regexp tramp-file-name-regexp))
(defvar my/tramp-file-list '())
(defun my/open-tramp-file() (interactive)
       (find-file (ido-completing-read "Remote file: " my/tramp-file-list)))
(global-set-key [f6] 'my/open-tramp-file)

;;;;;;;;;;;;;;;;;;;;;;;;;;;;;;;;;;; dired ;;;;;;;;;;;;;;;;;;;;;;;;;;;;;;;;;;;;
(require 'dired-x)                      ; C-x C-j now runs 'dired-jump
(require 'dired-details+)
(require 'dired-sort)
(setq-default dired-listing-switches "-alhvGg")
(setq dired-details-initially-hide nil)
(put 'dired-find-alternate-file 'disabled nil)
;; next window's dired window used as target for current window operations
(setq dired-dwim-target t)
;; search only in filenames
(setq dired-isearch-filenames t)

(defun my/dired-sort()
  "Toggle sorting in dired buffers."
  (interactive)
  (let ((type (ido-completing-read
               "Sort by: "
               '( "extension" "ctime" "utime" "time" "name")
               nil t)))
    ;; on os x, extension (X) not supported;
    ;; also, ctime means time file status was last changed
    (cond ((string= type "extension") (dired-sort-extension))
          ((string= type "ctime") (dired-sort-ctime))
          ((string= type "utime") (dired-sort-utime))
          ((string= type "time") (dired-sort-time))
          ((string= type "name") (dired-sort-name))
          (t (error "unknown dired sort %s" type)))))
;; TODO: choose a key for this

(defadvice shell-command
    (after shell-in-new-buffer (command &optional output-buffer error-buffer))
  (when (get-buffer "*Async Shell Command*")
    (with-current-buffer "*Async Shell Command*"
      (rename-uniquely))))
(ad-activate 'shell-command)

;; launch command
(defun dired-launch-command() (interactive)
       (dired-do-shell-command
        (case system-type
          (darwin "open")
          (gnu/linux "open")
          ) nil (dired-get-marked-files t current-prefix-arg)))

(add-hook 'dired-load-hook
          '(lambda()
             (define-key dired-mode-map (kbd "<prior>") 'dired-up-directory)
             (define-key dired-mode-map "l" 'dired-launch-command)
             ))

;; easily go to top or bottom
(defun dired-back-to-top() (interactive)
       (goto-char (point-min))
       (dired-next-line 4))
(define-key dired-mode-map
  (vector 'remap 'beginning-of-buffer) 'dired-back-to-top)
(defun dired-jump-to-bottom() (interactive)
       (goto-char (point-max))
       (dired-next-line -1))
(define-key dired-mode-map
  (vector 'remap 'end-of-buffer) 'dired-jump-to-bottom)

(defun my-dired-do-command (command)
  "Run command on marked files. Any files not already open will be opened.
 After this command has been run, any buffers it's modified will remain
 open and unsaved."
  (interactive "Run on marked files M-x ")
  (save-window-excursion
    (mapc (lambda (filename)
            (find-file filename)
            (call-interactively command))
          (dired-get-marked-files))))

;;;;;;;;;;;;;;;;;;;;;;;;;;;;;;;;;;;; diff ;;;;;;;;;;;;;;;;;;;;;;;;;;;;;;;;;;;;
(eval-after-load 'diff-mode '(progn
                               (set-face-attribute 'diff-added nil
                                                   :foreground "white"
                                                   :background "blue"
                                                   )
                               (set-face-attribute 'diff-removed nil
                                                   :foreground "white"
                                                   :background "red3"
                                                   )
                               (set-face-attribute 'diff-changed nil
                                                   :foreground "white"
                                                   :background "purple"
                                                   )
                               ))

;;;;;;;;;;;;;;;;;;;;;;;;;;;;;;;;;; shebang ;;;;;;;;;;;;;;;;;;;;;;;;;;;;;;;;;;;
(require 'shebang)

;;;;;;;;;;;;;;;;;;;;;;;;;;;;;;;;; framemove ;;;;;;;;;;;;;;;;;;;;;;;;;;;;;;;;;;
(require 'windmove)
(require 'framemove)
(windmove-default-keybindings)
(setq framemove-hook-into-windmove t)
;;(setq windmove-wrap-around t)

;;;;;;;;;;;;;;;;;;;;;;;;;;;;;;;;; frame-cmds ;;;;;;;;;;;;;;;;;;;;;;;;;;;;;;;;;
;; this also loads 'frame-fns
(require 'frame-cmds)
(global-set-key [(meta up)]                    'move-frame-up)
(global-set-key [(meta down)]                  'move-frame-down)
(global-set-key [(meta left)]                  'move-frame-left)
(global-set-key [(meta right)]                 'move-frame-right)
(global-set-key [(meta shift ?v)]              'move-frame-to-screen-top)
(global-set-key [(control shift ?v)]           'move-frame-to-screen-bottom)
(global-set-key [(control shift prior)]        'move-frame-to-screen-left)
(global-set-key [(control shift next)]         'move-frame-to-screen-right)
(global-set-key [(control shift home)]         'move-frame-to-screen-top-left)
(global-set-key [(control meta down)]          'enlarge-frame)
(global-set-key [(control meta right)]         'enlarge-frame-horizontally)
(global-set-key [(control meta up)]            'shrink-frame)
(global-set-key [(control meta left)]          'shrink-frame-horizontally)
(global-set-key [(control ?x) (control ?z)]    'iconify-everything)
(global-set-key [(control ?z)]                 'iconify/show-frame)
;(global-set-key [mode-line mouse-3]            'mouse-iconify/show-frame)
;(global-set-key [mode-line C-mouse-3]          'mouse-remove-window)
(global-set-key [(control meta ?z)]            'show-hide)
;(global-set-key [vertical-line C-down-mouse-1] 'show-hide)
;(global-set-key [C-down-mouse-1]               'mouse-show-hide-mark-unmark)
(substitute-key-definition 'delete-window      'remove-window global-map)
(define-key ctl-x-map "o"                      'other-window-or-frame)
(define-key ctl-x-4-map "1"                    'delete-other-frames)
(define-key ctl-x-5-map "h"                    'show-*Help*-buffer)
(substitute-key-definition 'delete-window      'delete-windows-for global-map)
(define-key global-map "\C-xt."                'save-frame-config)

(defun my/tile-frames-vertically()
  "Tile frames vertically. You can restore prior frame position via going to
register \\C-l."
  (interactive)
  (save-frame-config)
  (tile-frames-vertically))
(global-set-key "\e\ev" 'my/tile-frames-vertically)
(defun my/tile-frames-horizontally()
  "Tile frames horizontally. You can restore prior frame position via going to
register \\C-l."
  (interactive)
  (save-frame-config)
  (tile-frames-horizontally))
(global-set-key "\e\eh" 'my/tile-frames-horizontally)

;;;;;;;;;;;;;;;;;;;;;;;;;;;;;;;; color-theme ;;;;;;;;;;;;;;;;;;;;;;;;;;;;;;;;;
(add-to-list 'load-path (concat my/plugins-directory "color-theme/"))
(require 'color-theme)
(color-theme-initialize)

;;;;;;;;;;;;;;;;;;;;;;;;;;;;;;;;;;; smerge ;;;;;;;;;;;;;;;;;;;;;;;;;;;;;;;;;;;
(defun try-smerge()
  (save-excursion
    (goto-char (point-min))
    (smerge-mode
     (if (re-search-forward "^<<<<<<<" nil t) 1 0))))
(add-hook 'find-file-hook 'try-smerge t)
(add-hook 'after-save-hook (lambda() (if (smerge-mode) (try-smerge))))
(setq smerge-command-prefix "\e")

;;;;;;;;;;;;;;;;;;;;;;;;;;;;;;;;; multi-term ;;;;;;;;;;;;;;;;;;;;;;;;;;;;;;;;;
(require 'multi-term)
(setq multi-term-program "/bin/tcsh")

;;;;;;;;;;;;;;;;;;;;;;;;;;;;;;;;;; profiles ;;;;;;;;;;;;;;;;;;;;;;;;;;;;;;;;;;
(require 'profiles+)
(profile-define "default" "dharms" "danielrharms@gmail.com"
                ;; relative path to makefiles
                'build-sub-dir "build/"
                ;; relative path to source file root
                'src-sub-dir "src/"
                ;; relative path to debug executables (under project-root-dir
                ;; and build-sub-dir)
                'debug-sub-dir "tests/"
                ;; specific compiler invocation command
                'compile-sub-command "make"
                )
(profile-set-default "default")
(profile-define "harmsway" "dharms" "danielrharms@gmail.com"
                'project-name "harmsway"
                'src-sub-dir ".emacs.d/"
                )
(setq profile-path-alist (cons (cons "src/\\(projects/\\)?harmsway" "harmsway")
                               profile-path-alist))
(add-to-list 'sml/replacer-regexp-list
             '("^~/src/\\(projects/\\)?harmsway/" ":HW:") t)

;;;;;;;;;;;;;;;;;;;;;;;;;;;;;;; auto-complete ;;;;;;;;;;;;;;;;;;;;;;;;;;;;;;;;
(add-to-list 'load-path (concat my/plugins-directory "auto-complete/"))
(require 'auto-complete)
;; user dictionary
(add-to-list 'ac-user-dictionary-files
             (concat my/scratch-directory "user-dict"))
;; mode/extension directory (in addition to "plugins/auto-complete/dict")
(add-to-list 'ac-dictionary-directories
             (concat my/scratch-directory "dict/"))
(mapc (lambda(mode)
        (add-to-list 'ac-modes mode))
      '(sql-mode nxml-mode cmake-mode folio-mode protobuf-mode
                 python-mode dos-mode gud-mode sh-mode
                 makefile-mode makefile-automake-mode makefile-gmake-mode
                 autoconf-mode))
(require 'auto-complete-config)
(ac-config-default)
(setq-default ac-sources (append '(ac-source-filename) ac-sources))
(setq ac-use-menu-map t)
(setq ac-auto-start t)
(setq ac-ignore-case nil)
(define-key ac-mode-map (kbd "M-/") 'auto-complete)
;(define-key ac-mode-map (kbd "<lwindow> TAB") 'auto-complete)
(define-key ac-mode-map (kbd "\C-c TAB") (lambda()(interactive)
                                           (setq ac-auto-start
                                                 (null ac-auto-start))))
(setq ac-menu-height 20)
(require 'auto-complete-etags)
(require 'auto-complete-nxml)
;; c-headers
(require 'auto-complete-c-headers)
(setq achead:include-patterns (list
                               "\\.\\(h\\|hpp\\|hh\\|hxx\\|H\\)$"
                               "/[a-zA-Z-_]+$"
                               ))
;; doesn't work...
;; (setq achead:ac-prefix
;;       "#?\\(?:include\\|import\\)\\s-*[<\"]\\s-*\\([^\"<>' \t\r\n]+\\)")
(setq achead:include-directories '("."))

(add-hook 'c-mode-common-hook
          '(lambda()
             (set (make-local-variable 'ac-auto-start) nil)
             ;; we'll define a special key event for yasnippet
             (setq ac-sources (remove 'ac-source-yasnippet ac-sources))
             (setq ac-sources (remove 'ac-source-gtags ac-sources))
             (add-to-list 'ac-sources 'ac-source-etags)
             (add-to-list 'ac-sources 'ac-source-c-headers)
             ) t)                       ;append to hook list to take effect
                                        ;after ac-config-default
(add-hook 'protobuf-mode-hook
          '(lambda()
             (setq ac-sources (add-to-list 'ac-sources 'ac-source-etags))))


;;;;;;;;;;;;;;;;;;;;;;;;;;;;;;;;; YASnippet ;;;;;;;;;;;;;;;;;;;;;;;;;;;;;;;;;;
(add-to-list 'load-path (concat my/plugins-directory "yasnippet/"))
(require 'yasnippet)
(add-to-list 'safe-local-variable-values '(require-final-newline . nil))
(yas-global-mode 1)
(setq yas-snippet-dirs (concat my/user-directory "snippets/"))
(setq yas-prompt-functions '(
                             yas-ido-prompt
                             yas-x-prompt
                             ;; yas-completing-prompt
                             ;; yas-no-prompt
                             ))
;; disable TAB key to activate a snippet (I prefer TAB merely indent)
(define-key yas-minor-mode-map (kbd "<tab>") nil)
(define-key yas-minor-mode-map (kbd "TAB") nil)
;; (define-key yas-keymap [(tab)] nil)
;; (define-key yas-keymap (kbd "TAB") nil)
;; (define-key yas-keymap [(shift tab)] nil)
;; (define-key yas-keymap [backtab] nil)
;; add our own keybindings
(define-key yas-minor-mode-map "\C-cse" 'yas-expand)
(define-key yas-minor-mode-map "\C-csi" 'yas-insert-snippet)
(define-key yas-minor-mode-map "\C-csn" 'yas-new-snippet)
(define-key yas-minor-mode-map "\C-csv" 'yas-visit-snippet-file)
;; integrate with auto-complete
(defun my/expand-yasnippet() (interactive)
       (auto-complete '(ac-source-yasnippet)))
(global-set-key [backtab] 'my/expand-yasnippet)
(global-set-key [(shift tab)] 'my/expand-yasnippet)

;;;;;;;;;;;;;;;;;;;;;;;;;;;;;;;; auto-insert ;;;;;;;;;;;;;;;;;;;;;;;;;;;;;;;;;
(require 'autoinsert)
(require 'auto-insert-choose+)
(setq auto-insert 'other)
(setq auto-insert-directory (concat my/scratch-directory "auto-insert/"))
;; list of different templates to choose from
(defvar auto-insert-c-header-alist '())
(defvar auto-insert-c-impl-alist '())
(auto-insert-choose+-add-entry 'auto-insert-c-header-alist "template.h")
(auto-insert-choose+-add-entry 'auto-insert-c-impl-alist "template.cpp")

;; The "normal" entries (using auto-insert) can list the file name and
;; the yas-expand helper.  If you want to be able to choose among
;; different templates per mode or file extension, then use the
;; auto-insert-choose+ functionality: populate an alist per file type
;; with the different templates, then associate a lambda with a defun
;; that selects between them: completion, ido, popup.
(setq auto-insert-alist '(
                          ((emacs-lisp-mode . "Emacs Lisp") .
                           ["template.el" auto-insert-choose-yas-expand])
                          ((sh-mode . "Sh") .
                           ["template.sh" auto-insert-choose-yas-expand])
                          (("\\.bat$" . "Dos") .
                           ["template.bat" auto-insert-choose-yas-expand])
                          (("CMakeLists.txt" . "CMake") .
                           ["template.cmake" auto-insert-choose-yas-expand])
                          (("\\.\\(h\\|hh\\|H\\|hpp\\|hxx\\)$" . "c++")
                           lambda nil (auto-insert-choose-and-call-popup
                                       auto-insert-c-header-alist))
                          (("\\.\\(cpp\\|cc\\|C\\|c\\|cxx\\)$" . "c++")
                           lambda nil (auto-insert-choose-and-call-popup
                                       auto-insert-c-impl-alist))
                          ))
(global-set-key "\C-cst" 'auto-insert)

;;;;;;;;;;;;;;;;;;;;;;;;;;;;;; popup-kill-ring ;;;;;;;;;;;;;;;;;;;;;;;;;;;;;;;
(require 'popup-kill-ring)
(global-set-key "\C-\M-y" 'popup-kill-ring)

;;;;;;;;;;;;;;;;;;;;;;;;;;;;;;;; zop-to-char ;;;;;;;;;;;;;;;;;;;;;;;;;;;;;;;;;
(require 'zop-to-char)
(global-set-key "\M-z" 'zop-to-char)
(global-set-key "\M-Z" 'zop-up-to-char)

;;;;;;;;;;;;;;;;;;;;;;;;;;;;;;;;;; speedbar ;;;;;;;;;;;;;;;;;;;;;;;;;;;;;;;;;;
(add-hook 'speedbar-mode-hook
          '(lambda()
             (when (display-graphic-p)
               (setq-default gdb-speedbar-auto-raise t))))

;;;;;;;;;;;;;;;;;;;;;;;;;;;;;;;;;; htmlize ;;;;;;;;;;;;;;;;;;;;;;;;;;;;;;;;;;;
(require 'htmlize)

;;;;;;;;;;;;;;;;;;;;;;;;;;;;;;;;;;;;; os ;;;;;;;;;;;;;;;;;;;;;;;;;;;;;;;;;;;;;
(let* ((system (car (reverse (split-string (symbol-name system-type)
                                           "\\/" t))))
       (os-dir (concat my/user-directory "settings/os/" system "/"))
       (system-file (concat os-dir system))
       (path-file (concat os-dir "path"))
       (include-file (concat os-dir "include"))
       (lib-file (concat os-dir "lib"))
       (libpath-file (concat os-dir "libpath"))
       )
  ;; load os file
  (load system-file)
  ;; check for any additional environment variables
  (if (file-exists-p path-file)
      (progn
        (load-environment-variable-from-file "PATH" path-file)
        ;; replicate path (delimiter-separated string of paths) into
        ;; exec-path (list of paths); by convention, ends in exec-dir
        (setq exec-path (append
                         (read-file-into-list-of-lines path-file)
                         (convert-standard-filename exec-directory)))))
  (if (file-exists-p include-file)
      (load-environment-variable-from-file "INCLUDE" include-file))
  (if (file-exists-p lib-file)
      (load-environment-variable-from-file "LIB" lib-file))
  (if (file-exists-p libpath-file)
      (load-environment-variable-from-file "LIBPATH" libpath-file))
  )

;;;;;;;;;;;;;;;;;;;;;;;;;;;;;;;;;;;; gui ;;;;;;;;;;;;;;;;;;;;;;;;;;;;;;;;;;;;;
(let ((gui-dir (concat my/user-directory "settings/gui/"))
      (gui window-system)
      gui-file)
  ;; load gui file
  (setq gui-file (concat gui-dir (if (null gui) "tty" (symbol-name gui))))
  (load gui-file)
  )

(setq-default frame-title-format
              '(:eval
                (format "%s@%s: %s %s"
                        (or (file-remote-p default-directory 'user)
                            user-real-login-name)
                        (or (file-remote-p default-directory 'host)
                            system-name)
                        (if dired-directory
                            (concat "{" (buffer-name) "}")
                          (buffer-name))
                        (if (profile-current-get 'project-name)
                            (concat
                             "("
                             (upcase (profile-current-get 'project-name))
                             ")")
                          "")           ;else empty if no project name
                        )))


;;;;;;;;;;;;;;;;;;;;;;;;;;;;;;;;;;;; site ;;;;;;;;;;;;;;;;;;;;;;;;;;;;;;;;;;;;
(defun my/load-site-file (name)
  "Load a site file associated with site NAME, and perform related
customization."
  (let* ((site-dir
          (file-name-as-directory
           (concat my/user-directory "settings/site/" name)))
         (site-file (concat site-dir name)))
    (when (file-exists-p site-file)
;      (setq site-name (file-name-base site-file))
      (load site-file))
    (add-to-list 'yas-snippet-dirs
                 (concat site-dir "snippets/"))))

;;;;;;;;;;;;;;;;;;;;;;;;;;;;;;;;;;;; host ;;;;;;;;;;;;;;;;;;;;;;;;;;;;;;;;;;;;
(let* ((host-dir
        (file-name-as-directory
         (concat my/user-directory "settings/host/" system-name)))
	   (host-file (concat host-dir system-name)))
  ;; load host file (if present)
  (load host-file t)
  ;; also load any profiles
  (mapc (lambda (file)
          (load-file file))
        (directory-files host-dir t "\\.[er]prof$")))


(add-hook 'before-save-hook 'my/before-save-hook)
(defun my/before-save-hook() "Presave hook"
       (when (memq major-mode '(c++-mode emacs-lisp-mode perl-mode
                                         java-mode python-mode dos-mode
                                         nxml-mode protobuf-mode folio-mode
                                         sh-mode))
         (delete-trailing-whitespace)
         (copyright-update nil t)
         (time-stamp)
         ))

;;;;;;;;;;;;;;;;;;;;;;;;;;;;;;;;;;; modes ;;;;;;;;;;;;;;;;;;;;;;;;;;;;;;;;;;;;
(setq auto-mode-alist
      (append '(("\\.C$"        . c++-mode)
                ("\\.cc$"       . c++-mode)
                ("\\.cpp$"      . c++-mode)
                ("\\.inl$"      . c++-mode)
                ("\\.c$"        . c++-mode)
                ("\\.H$"        . c++-mode)
                ("\\.hh$"       . c++-mode)
                ("\\.hpp$"      . c++-mode)
                ("\\.h$"        . c++-mode)
                ("\\.java$"     . java-mode)
                ("\\.pl$"       . perl-mode)
                ("\\.pm$"       . perl-mode)
                ("SConstruct"   . python-mode)
                ("SConscript"   . python-mode)
                ("CMakeLists\\.txt$"   . cmake-mode)
                ("\\.cmake$"    . cmake-mode)
                ("\\.proto$"    . protobuf-mode)
                ("\\.folio$"    . folio-mode)
                ("\\.bat$"      . dos-mode)
                ("\\.log$"      . log-viewer-mode)
                ("\\.pro$"      . qt-pro-mode)
                )
              auto-mode-alist))

;;;;;;;;;;;;;;;;;;;;;;;;;;;;;;;;;; sh-mode ;;;;;;;;;;;;;;;;;;;;;;;;;;;;;;;;;;;
(add-hook 'sh-mode-hook
          '(lambda()
             (setq-default indent-tabs-mode nil)
             (define-key sh-mode-map "\r" 'reindent-then-newline-and-indent)
             (setq sh-basic-offset 3)
             (setq sh-indentation 3)
             (define-key sh-mode-map "\C-c\C-c" 'comment-region)
             (define-key sh-mode-map "\C-c\C-u" 'uncomment-region)
             ))

;;;;;;;;;;;;;;;;;;;;;;;;;;;;;;;;;; dos-mode ;;;;;;;;;;;;;;;;;;;;;;;;;;;;;;;;;;
(add-hook 'dos-mode-hook
          '(lambda()
             (setq-default indent-tabs-mode nil)
             (define-key dos-mode-map "\r" 'reindent-then-newline-and-indent)
             (setq dos-basic-offset 3)
             (setq dos-indentation 3)
             (define-key dos-mode-map "\C-c\C-c" 'comment-region)
             (define-key dos-mode-map "\C-c\C-u" 'uncomment-region)
             ))

;;;;;;;;;;;;;;;;;;;;;;;;;;;;;;;;;; xml-mode ;;;;;;;;;;;;;;;;;;;;;;;;;;;;;;;;;;
(add-hook 'nxml-mode-hook
          '(lambda()
             (setq-default indent-tabs-mode nil)
             (define-key nxml-mode-map "\r" 'reindent-then-newline-and-indent)
             (define-key nxml-mode-map "\C-c\C-c" 'comment-region)
             (define-key nxml-mode-map "\C-c\C-u" 'uncomment-region)
             ))
(require 'mz-comment-fix)
;; the following is a hack to fix nested XML commenting in Emacs 24.
;; Note that 'comment-strip-start-length also exists for other modes if needed.
(add-to-list 'comment-strip-start-length (cons 'nxml-mode 3))

;;;;;;;;;;;;;;;;;;;;;;;;;;;;;;;; python-mode ;;;;;;;;;;;;;;;;;;;;;;;;;;;;;;;;;
(add-hook 'python-mode-hook
          '(lambda()
             (setq-default indent-tabs-mode nil)
             (define-key python-mode-map "\r" 'reindent-then-newline-and-indent)
             (define-key python-mode-map "\C-c\C-c" 'comment-region)
             (define-key python-mode-map "\C-c\C-u" 'uncomment-region)
             ))

;;;;;;;;;;;;;;;;;;;;;;;;;;;;;; emacs-lisp-mode ;;;;;;;;;;;;;;;;;;;;;;;;;;;;;;;
(add-hook 'emacs-lisp-mode-hook
          '(lambda()
             (setq indent-tabs-mode nil)
             (define-key emacs-lisp-mode-map "\r" 'reindent-then-newline-and-indent)
             (define-key emacs-lisp-mode-map "\C-c\C-c" 'comment-region)
             (define-key emacs-lisp-mode-map "\C-c\C-u" 'uncomment-region)
             (define-key emacs-lisp-mode-map (kbd "\C-c RET")
               '(lambda()(interactive)
                  (byte-compile-file (buffer-file-name))))
             ))
(add-hook 'emacs-lisp-mode-hook 'eldoc-mode)
(require 'bytecomp)
(add-hook 'after-save-hook
          (lambda()
            (when (and
                   (eq major-mode 'emacs-lisp-mode)
                   (file-exists-p (byte-compile-dest-file (buffer-file-name)))
                   (not (string-match
                         "^\\.dir-locals.el$"
                         (file-name-nondirectory
                          (buffer-file-name)))))
              (save-excursion
                (byte-compile-file buffer-file-name)))))

;;;;;;;;;;;;;;;;;;;;;;;;;;;;;;;;; conf-mode ;;;;;;;;;;;;;;;;;;;;;;;;;;;;;;;;;;
(add-hook 'conf-mode-hook
          '(lambda()
             (setq indent-tabs-mode nil)
             ;; conf-colon-mode still bound to "\C-c:"
             (local-unset-key "\C-c\C-c")
             ;; conf-unix-mode now bound to "\C-cu"
             (local-unset-key "\C-c\C-u")
             (define-key conf-mode-map "\C-cu" 'conf-unix-mode)
             (define-key conf-mode-map "\C-c\C-c" 'comment-region)
             (define-key conf-mode-map "\C-c\C-u" 'uncomment-region)
             ))
;; init.el ends here<|MERGE_RESOLUTION|>--- conflicted
+++ resolved
@@ -4,11 +4,7 @@
 ;; Author: Dan Harms <danielrharms@gmail.com>
 ;; Created: Friday, February 27, 2015
 ;; Version: 1.0
-<<<<<<< HEAD
-;; Modified Time-stamp: <2015-03-23 11:37:57 dan.harms>
-=======
-;; Modified Time-stamp: <2015-03-22 09:46:21 dharms>
->>>>>>> 6d02f667
+;; Modified Time-stamp: <2015-03-23 13:10:42 dan.harms>
 ;; Keywords:
 
 ;; This program is free software; you can redistribute it and/or modify
